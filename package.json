--- conflicted
+++ resolved
@@ -50,16 +50,11 @@
     "gulp-eslint": "^1.0.0",
     "gulp-istanbul": "^0.10.1",
     "gulp-mocha": "^2.1.3",
-<<<<<<< HEAD
     "mocha": "^2.3.3",
-    "should": "^7.1.0"
-=======
+    "should": "^7.1.0",
     "metalsmith": "^2.1.0",
     "metalsmith-layouts": "^1.4.2",
     "metalsmith-markdown": "^0.2.1",
-    "mocha": "^2.2.5",
-    "should": ">= 0.0.1",
     "swig": "^1.4.2"
->>>>>>> 92090473
   }
 }