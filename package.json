{
  "name": "ember-cli-eyeglass",
  "version": "0.3.3",
  "description": "Use eyeglass and node-sass to compile Sass files.",
  "directories": {
    "doc": "doc",
    "test": "tests"
  },
  "scripts": {
    "start": "ember server",
    "build": "ember build",
    "test": "ember try:testall"
  },
  "repository": "sass-eyeglass/ember-cli-eyeglass",
  "homepage": "https://github.com/sass-eyeglass/ember-cli-eyeglass",
  "engines": {
    "node": ">= 0.10.0"
  },
  "author": "Chris Eppstein <chris@eppsteins.net>",
  "license": "Apache License 2.0",
  "devDependencies": {
    "ember-cli": "2.3.0",
    "ember-cli-app-version": "^1.0.0",
    "ember-cli-babel": "^5.1.6",
    "ember-cli-dependency-checker": "^1.2.0",
    "ember-cli-htmlbars": "^1.0.1",
    "ember-cli-inject-live-reload": "^1.3.1",
    "ember-cli-qunit": "^1.2.1",
    "ember-cli-uglify": "^1.2.0",
    "ember-disable-prototype-extensions": "^1.1.0",
    "ember-export-application-global": "^1.0.2",
<<<<<<< HEAD
    "ember-try": "0.0.4",
    "eyeglass": "^0.8.3",
=======
    "ember-resolver": "^2.0.3",
    "ember-try": "0.1.2",
    "eyeglass": "^0.1.1",
>>>>>>> dcb3cb4f
    "grunt": "^0.4.5",
    "grunt-release": "^0.12.0",
    "loader.js": "^4.0.1"
  },
  "keywords": [
    "ember-addon",
    "sass",
    "eyeglass",
    "scss",
    "css",
    "broccoli"
  ],
  "dependencies": {
<<<<<<< HEAD
    "broccoli-eyeglass": "^1.2.5",
    "broccoli-stew": "^0.2.1"
=======
    "broccoli-eyeglass": "^1.2.4",
    "broccoli-stew": "^1.2.0"
>>>>>>> dcb3cb4f
  },
  "ember-addon": {
    "configPath": "tests/dummy/config"
  }
}<|MERGE_RESOLUTION|>--- conflicted
+++ resolved
@@ -29,14 +29,9 @@
     "ember-cli-uglify": "^1.2.0",
     "ember-disable-prototype-extensions": "^1.1.0",
     "ember-export-application-global": "^1.0.2",
-<<<<<<< HEAD
-    "ember-try": "0.0.4",
-    "eyeglass": "^0.8.3",
-=======
     "ember-resolver": "^2.0.3",
     "ember-try": "0.1.2",
-    "eyeglass": "^0.1.1",
->>>>>>> dcb3cb4f
+    "eyeglass": "^0.8.3",
     "grunt": "^0.4.5",
     "grunt-release": "^0.12.0",
     "loader.js": "^4.0.1"
@@ -50,13 +45,8 @@
     "broccoli"
   ],
   "dependencies": {
-<<<<<<< HEAD
     "broccoli-eyeglass": "^1.2.5",
-    "broccoli-stew": "^0.2.1"
-=======
-    "broccoli-eyeglass": "^1.2.4",
     "broccoli-stew": "^1.2.0"
->>>>>>> dcb3cb4f
   },
   "ember-addon": {
     "configPath": "tests/dummy/config"
