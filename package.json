{
  "name": "eyeglass",
  "description": "Sass modules for npm.",
  "version": "0.6.1",
  "author": {
    "name": "The eyeglass team and contributors",
    "url": "https://github.com/sass-eyeglass/eyeglass/graphs/contributors"
  },
  "engines": {
    "node": ">=0.12"
  },
  "license": "Apache-2.0",
  "main": "lib/index.js",
  "README": "README.md",
  "scripts": {
    "test": "./test.sh"
  },
  "repository": {
    "type": "git",
    "url": "https://github.com/sass-eyeglass/eyeglass.git"
  },
  "keywords": [
    "sass",
    "eyeglass-module"
  ],
  "eyeglass": {
    "exports": "lib/eyeglass-exports",
    "needs": "*"
  },
  "dependencies": {
    "deasync": "0.1.0",
    "fs-extra": "^0.23.1",
    "glob": "^5.0.14",
    "node-sass": "^3.2.0",
    "node-sass-utils": "^1.1.2",
    "semver": "^4.2.0",
<<<<<<< HEAD
    "lodash": "^3.10.1",
    "tmp": "0.0.25"
=======
    "tmp": "0.0.27"
>>>>>>> 000bb9a7
  },
  "devDependencies": {
    "eslint": "^1.2.1",
    "eyeglass-dev-eslint": "^2.0.0",
    "grunt": "^0.4.5",
    "grunt-release": "^0.13.0",
    "gulp": "^3.9.0",
    "gulp-eslint": "^1.0.0",
    "gulp-istanbul": "^0.10.0",
    "gulp-mocha": "^2.1.3",
    "mocha": "^2.2.5",
    "should": ">= 0.0.1"
  }
}<|MERGE_RESOLUTION|>--- conflicted
+++ resolved
@@ -28,18 +28,14 @@
     "needs": "*"
   },
   "dependencies": {
-    "deasync": "0.1.0",
+    "deasync": "^0.1.0",
     "fs-extra": "^0.23.1",
     "glob": "^5.0.14",
+    "lodash": "^3.10.1",
     "node-sass": "^3.2.0",
     "node-sass-utils": "^1.1.2",
     "semver": "^4.2.0",
-<<<<<<< HEAD
-    "lodash": "^3.10.1",
-    "tmp": "0.0.25"
-=======
     "tmp": "0.0.27"
->>>>>>> 000bb9a7
   },
   "devDependencies": {
     "eslint": "^1.2.1",
