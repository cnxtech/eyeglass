--- conflicted
+++ resolved
@@ -30,11 +30,7 @@
     "ember-disable-prototype-extensions": "^1.1.0",
     "ember-export-application-global": "^1.0.5",
     "ember-resolver": "^2.0.3",
-<<<<<<< HEAD
-    "ember-try": "0.1.2",
-=======
     "ember-try": "0.2.4",
->>>>>>> e9a0854b
     "eyeglass": "^0.8.3",
     "grunt": "^0.4.5",
     "grunt-release": "^0.12.0",
@@ -49,13 +45,8 @@
     "broccoli"
   ],
   "dependencies": {
-<<<<<<< HEAD
-    "broccoli-eyeglass": "^1.2.5",
-    "broccoli-stew": "^1.2.0"
-=======
     "broccoli-eyeglass": "^2.0.1",
     "broccoli-stew": "^1.3.1"
->>>>>>> e9a0854b
   },
   "ember-addon": {
     "configPath": "tests/dummy/config"
