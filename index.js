--- conflicted
+++ resolved
@@ -1,11 +1,7 @@
-<<<<<<< HEAD
-const EMBER_CLI_EYEGLASS = require("./lib").default;
-module.exports = EMBER_CLI_EYEGLASS;
-=======
 'use strict';
 
 const EyeglassCompiler = require('broccoli-eyeglass');
-const findHost = require('./lib/findHost');
+const findHost = require('./lib/findHost').default;
 const Funnel = require('broccoli-funnel');
 const merge = require('broccoli-merge-trees');
 const path = require('path');
@@ -194,5 +190,4 @@
   };
 
   return config;
-}
->>>>>>> 1f9bcd89
+}