# broccoli-eyeglass

`broccoli-eyeglass` is a [broccoli](https://github.com/broccolijs/broccoli) plugin that compiles
`.scss` and `.sass` files with [libsass](https://github.com/sass/libsass)
and uses [eyeglass](https://github.com/sass-eyeglass/eyeglass)
for project and sass module support.

## Installation

```bash
npm install --save-dev broccoli-eyeglass
```

## Usage

In your `Brocfile.js`:

```js
var compileSass = require('broccoli-eyeglass');

var outputDirectory = "dist";
var options = {
  cssDir: "assets/css",
  fullException: false
}
var outputTree = new compileSass(inputTrees, options);
```

* **`inputTrees`**: An array of trees that act as the include paths for
  libsass. If you have a single tree, pass `[tree]`. All sass files in
  these trees that are not prefixed with an underscore (a.k.a. a partial),
  will be compiled into a single output directory. Use the node-sass
  `includePaths` option to make other directories available for import
  without compiling them to css. Note that eyeglass will make sure that
  all your eyeglass-compatible sass modules can be imported.

* **`options`**: Except for the options that are specific to this plugin. All
   the rest are passed through [eyeglass](https://github.com/sass-eyeglass/eyeglass) and then to
   [node-sass](https://github.com/sass/node-sass#options).

**Note:** that the following node-sass options are managed by this plugin and
must not be provided: `file`, `data`, `outFile`

### Options

The following options are specific to this plugin:

* `assets` - Optional. A string or array of strings indicating
  the subdirectories where assets for the project can be found. This
  calls `eyeglass.assets.addSource` for each directory specified. If the
  options passed for these are not sufficient, use the `configureEyeglass`
  callback to call `addSource` with the options you need.
* `assetsHttpPrefix` - The subdirectory that assets are in relative to
  the `httpRoot` when generating urls to them.
* `configureEyeglass` - Optional. A callback function that is passed
  the eyeglass instance for a file so that it can be manipulated before
  compiling the Sass file. The arguments passed are:

  * eyeglass - The eyeglass instance.
  * sass - the node-sass instance.
  * details - the compilation details object which provides information
    about what is being compiled. See below for more information about
    the compilation details.
* `cssDir` - Required. The directory where CSS files should be written
  relative to the build output directory.
<<<<<<< HEAD
* `discover` - When `true`, will discover sass files to compile that are
  found in the sass directory. Defaults to true unless `sourceFiles` are
  specified.
=======
* `sassDir` - The directory to look for scss files to compile. Defaults
  to tree root.
* `renderSync` - Force sass rendering to use node-sass's synchronous
  rendering. Defaults to `false`.
>>>>>>> d848b966
* `fullException` - When set to true, instead of generating a build
  error, the css output file will be written such that it displays a
  compilation failure in the browser. This is useful during development
  but should not be used for production builds. (Not yet implemented)
* `renderSync` - Force sass rendering to use node-sass's synchronous
  rendering. Defaults to `false`.
* `relativeAssets` - Whether to render relative links to assets.
  Defaults to `false`.
* `sourceFiles` - Array of file names or glob patterns (relative to the
  sass directory) that should be compiled. Note that file names must include
  the file extension (unlike `@import` in Sass). E.g.: `['application.scss']`
* `optionsGenerator` - Function that accepts four arguments:

  * `sassFile` - The sass file being compiled.
  * `cssFile` - The place where broccoli-eyeglass plans to write the
    cssFile relative to the build output directory.
  * `options` - The compilation options that will be passed to eyeglass
    and then to node-sass. This is a copy of plugin's options and so it
    can be modified or augmented.
  * `compilationCallback` - This callback accepts a css filename and
    options to use for compilation. This callback can be invoked 0 or more
    times. Each time it is invoked, the sass file will be compiled to
    the provided css file name (relative to the output directory) and the
    options provided.

* `verbose` - When true, console logging will occur for each css file
  that is built along with timing information.

  In this way a sass file can be skipped or permuted during your build
  process by passing different options. Examples where this is useful
  include A/B testing or localization specific output. Note: if you
  invoke the callback more than once, you should change the output
  filename to avoid overwriting previous invocations' output.

<<<<<<< HEAD
### Compilation Details

The compilation details object provides context about what is being
compiled so that eyeglass and eyeglass integration code can make
intelligent decisions about how to handle it.


* `srcPath`: The directory to which the `sassFilename` is relative.
* `sassFilename`: The path of the sass file being compiled (relative to `srcPath`).
* `fullSassFilename`: The absolute path of the Sass file.
* `destDir`: The directory where compiled css files are being written.
* `cssFilename`: The CSS filename relative to the `destDir`.
* `fullCssFilename`: The absolute path of the CSS file. (note: the file is not there yet, obviously)
* `options`: The sassOptions as returned by the options generator (if provided).
=======

## Examples

Do you like examples? You’re in luck!

1. Read through a number of example project set-ups [in EXAMPLES.md][examples-on-gh].

2. Run those examples yourself by `cd`ing into an example underneath the `examples` folder.

[examples-on-gh]: https://github.com/sass-eyeglass/broccoli-eyeglass/blob/master/EXAMPLES.md

Here’s a preview:

### Example 1: The Simplest Possible Project

Consider the trivial project:

```
.
├── Brocfile.js
├── package.json
└── src
     ├── bar.scss
     ├── foo.scss
     └── _config.scss
```

With this `Brocfile.js`:

```js
var BroccoliEyeglass = require('broccoli-eyeglass');

var options = {
  cssDir: 'css' /* This is the only required option */
};

var outputTree = new BroccoliEyeglass(['src'], options);

module.exports = outputTree;
```

You can build the project with the command
```sh
broccoli build dist
```
(after an `npm install`, of course).

With the default options, Broccoli-Eyeglass will discover all the Sass files that don’t start with an underscore, and compile them.

The result should be exactly this:

```
.
├── Brocfile.js
├── package.json
├── src
│    ├── bar.scss
│    ├── foo.scss
│    └── _config.scss
└── dist
    └── css
        ├── bar.css
        └── foo.css
```

### More Examples

Go ahead and take a look at [EXAMPLES.md][examples-on-gh]!
>>>>>>> d848b966
<|MERGE_RESOLUTION|>--- conflicted
+++ resolved
@@ -63,16 +63,11 @@
     the compilation details.
 * `cssDir` - Required. The directory where CSS files should be written
   relative to the build output directory.
-<<<<<<< HEAD
 * `discover` - When `true`, will discover sass files to compile that are
   found in the sass directory. Defaults to true unless `sourceFiles` are
   specified.
-=======
 * `sassDir` - The directory to look for scss files to compile. Defaults
   to tree root.
-* `renderSync` - Force sass rendering to use node-sass's synchronous
-  rendering. Defaults to `false`.
->>>>>>> d848b966
 * `fullException` - When set to true, instead of generating a build
   error, the css output file will be written such that it displays a
   compilation failure in the browser. This is useful during development
@@ -107,7 +102,6 @@
   invoke the callback more than once, you should change the output
   filename to avoid overwriting previous invocations' output.
 
-<<<<<<< HEAD
 ### Compilation Details
 
 The compilation details object provides context about what is being
@@ -122,7 +116,6 @@
 * `cssFilename`: The CSS filename relative to the `destDir`.
 * `fullCssFilename`: The absolute path of the CSS file. (note: the file is not there yet, obviously)
 * `options`: The sassOptions as returned by the options generator (if provided).
-=======
 
 ## Examples
 
@@ -190,5 +183,4 @@
 
 ### More Examples
 
-Go ahead and take a look at [EXAMPLES.md][examples-on-gh]!
->>>>>>> d848b966
+Go ahead and take a look at [EXAMPLES.md][examples-on-gh]!