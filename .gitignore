--- conflicted
+++ resolved
@@ -1,14 +1,9 @@
 # See https://help.github.com/ignore-files/ for more about ignoring files.
 
 # compiled output
-<<<<<<< HEAD
-/dist
-/tmp
-/lib
-=======
+/lib/
 /dist/
 /tmp/
->>>>>>> 1f9bcd89
 
 # dependencies
 /bower_components/
